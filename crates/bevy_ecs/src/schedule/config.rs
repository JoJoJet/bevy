--- conflicted
+++ resolved
@@ -12,60 +12,6 @@
     system::{BoxedSystem, IntoSystem, System},
 };
 
-<<<<<<< HEAD
-use super::{BaseSystemSet, FreeSystemSet};
-
-/// A [`SystemSet`] with scheduling metadata.
-pub struct SystemSetConfig {
-    pub(super) set: BoxedSystemSet,
-    pub(super) graph_info: GraphInfo,
-    pub(super) conditions: Vec<BoxedCondition>,
-    pub(super) on_read: Vec<ComponentDescriptor>,
-    pub(super) on_write: Vec<ComponentDescriptor>,
-}
-
-impl SystemSetConfig {
-    fn new(set: BoxedSystemSet) -> Self {
-        // system type sets are automatically populated
-        // to avoid unintentionally broad changes, they cannot be configured
-        assert!(
-            set.system_type().is_none(),
-            "configuring system type sets is not allowed"
-        );
-
-        Self {
-            set,
-            graph_info: GraphInfo::system_set(),
-            conditions: Vec::new(),
-            on_read: Vec::new(),
-            on_write: Vec::new(),
-        }
-    }
-}
-
-/// A [`System`] with scheduling metadata.
-pub struct SystemConfig {
-    pub(super) system: BoxedSystem,
-    pub(super) graph_info: GraphInfo,
-    pub(super) conditions: Vec<BoxedCondition>,
-}
-
-impl SystemConfig {
-    fn new(system: BoxedSystem) -> Self {
-        // include system in its default sets
-        let sets = system.default_system_sets().into_iter().collect();
-        let mut graph_info = GraphInfo::system();
-        graph_info.sets = sets;
-        Self {
-            system,
-            graph_info,
-            conditions: Vec::new(),
-        }
-    }
-}
-
-=======
->>>>>>> 86aaad74
 fn new_condition<M>(condition: impl Condition<M>) -> BoxedCondition {
     let condition_system = IntoSystem::into_system(condition);
     assert!(
@@ -89,189 +35,7 @@
     }
 }
 
-<<<<<<< HEAD
-/// Types that can be converted into a [`SystemSetConfig`].
-///
-/// This has been implemented for all types that implement [`SystemSet`] and boxed trait objects.
-pub trait IntoSystemSetConfig: Sized {
-    /// Convert into a [`SystemSetConfig`].
-    #[doc(hidden)]
-    fn into_config(self) -> SystemSetConfig;
-    /// Add to the provided `set`.
-    #[track_caller]
-    fn in_set(self, set: impl FreeSystemSet) -> SystemSetConfig {
-        self.into_config().in_set(set)
-    }
-    /// Add to the provided "base" `set`. For more information on base sets, see [`SystemSet::is_base`].
-    #[track_caller]
-    fn in_base_set(self, set: impl BaseSystemSet) -> SystemSetConfig {
-        self.into_config().in_base_set(set)
-    }
-    /// Add this set to the schedules's default base set.
-    fn in_default_base_set(self) -> SystemSetConfig {
-        self.into_config().in_default_base_set()
-    }
-    /// Run before all systems in `set`.
-    fn before<M>(self, set: impl IntoSystemSet<M>) -> SystemSetConfig {
-        self.into_config().before(set)
-    }
-    /// Run after all systems in `set`.
-    fn after<M>(self, set: impl IntoSystemSet<M>) -> SystemSetConfig {
-        self.into_config().after(set)
-    }
-    /// Automatically assign any system that reads `T` to this set.
-    fn on_read<T: Component>(self) -> SystemSetConfig {
-        self.into_config().on_read::<T>()
-    }
-    // Automatically assign any system that can write `T` to this set.
-    fn on_write<T: Component>(self) -> SystemSetConfig {
-        self.into_config().on_write::<T>()
-    }
-    /// Automatically assign any system that reads `T` to this set.
-    fn on_read_resource<T: Resource>(self) -> SystemSetConfig {
-        self.into_config().on_read_resource::<T>()
-    }
-    // Automatically assign any system that can write `T` to this set.
-    fn on_write_resource<T: Resource>(self) -> SystemSetConfig {
-        self.into_config().on_write_resource::<T>()
-    }
-    /// Run the systems in this set only if the [`Condition`] is `true`.
-    ///
-    /// The `Condition` will be evaluated at most once (per schedule run),
-    /// the first time a system in this set prepares to run.
-    fn run_if<M>(self, condition: impl Condition<M>) -> SystemSetConfig {
-        self.into_config().run_if(condition)
-    }
-    /// Suppress warnings and errors that would result from systems in this set having ambiguities
-    /// (conflicting access but indeterminate order) with systems in `set`.
-    fn ambiguous_with<M>(self, set: impl IntoSystemSet<M>) -> SystemSetConfig {
-        self.into_config().ambiguous_with(set)
-    }
-    /// Suppress warnings and errors that would result from systems in this set having ambiguities
-    /// (conflicting access but indeterminate order) with any other system.
-    fn ambiguous_with_all(self) -> SystemSetConfig {
-        self.into_config().ambiguous_with_all()
-    }
-}
-
-impl<S: SystemSet> IntoSystemSetConfig for S {
-    fn into_config(self) -> SystemSetConfig {
-        SystemSetConfig::new(Box::new(self))
-    }
-}
-
-impl IntoSystemSetConfig for BoxedSystemSet {
-    fn into_config(self) -> SystemSetConfig {
-        SystemSetConfig::new(self)
-    }
-}
-
-impl IntoSystemSetConfig for SystemSetConfig {
-    fn into_config(self) -> Self {
-        self
-    }
-
-    #[track_caller]
-    fn in_set(mut self, set: impl SystemSet) -> Self {
-        assert!(
-            set.system_type().is_none(),
-            "adding arbitrary systems to a system type set is not allowed"
-        );
-        assert!(
-            !set.is_base(),
-            "Sets cannot be added to 'base' system sets using 'in_set'. Use 'in_base_set' instead."
-        );
-        assert!(
-            !self.set.is_base(),
-            "Base system sets cannot be added to other sets."
-        );
-        self.graph_info.sets.push(Box::new(set));
-        self
-    }
-
-    #[track_caller]
-    fn in_base_set(mut self, set: impl SystemSet) -> Self {
-        assert!(
-            set.system_type().is_none(),
-            "System type sets cannot be base sets."
-        );
-        assert!(
-            set.is_base(),
-            "Sets cannot be added to normal sets using 'in_base_set'. Use 'in_set' instead."
-        );
-        assert!(
-            !self.set.is_base(),
-            "Base system sets cannot be added to other sets."
-        );
-        self.graph_info.set_base_set(Box::new(set));
-        self
-    }
-
-    fn in_default_base_set(mut self) -> SystemSetConfig {
-        self.graph_info.add_default_base_set = true;
-        self
-    }
-
-    fn before<M>(mut self, set: impl IntoSystemSet<M>) -> Self {
-        self.graph_info.dependencies.push(Dependency::new(
-            DependencyKind::Before,
-            Box::new(set.into_system_set()),
-        ));
-        self
-    }
-
-    fn after<M>(mut self, set: impl IntoSystemSet<M>) -> Self {
-        self.graph_info.dependencies.push(Dependency::new(
-            DependencyKind::After,
-            Box::new(set.into_system_set()),
-        ));
-        self
-    }
-
-    fn on_read<T: Component>(mut self) -> SystemSetConfig {
-        self.on_read.push(ComponentDescriptor::new::<T>());
-        self
-    }
-
-    fn on_write<T: Component>(mut self) -> SystemSetConfig {
-        self.on_write.push(ComponentDescriptor::new::<T>());
-        self
-    }
-
-    fn on_read_resource<T: Resource>(mut self) -> SystemSetConfig {
-        self.on_read.push(ComponentDescriptor::new_resource::<T>());
-        self
-    }
-
-    fn on_write_resource<T: Resource>(mut self) -> SystemSetConfig {
-        self.on_write.push(ComponentDescriptor::new_resource::<T>());
-        self
-    }
-
-    fn run_if<M>(mut self, condition: impl Condition<M>) -> Self {
-        self.conditions.push(new_condition(condition));
-        self
-    }
-
-    fn ambiguous_with<M>(mut self, set: impl IntoSystemSet<M>) -> Self {
-        ambiguous_with(&mut self.graph_info, Box::new(set.into_system_set()));
-        self
-    }
-
-    fn ambiguous_with_all(mut self) -> Self {
-        self.graph_info.ambiguous_with = Ambiguity::IgnoreAll;
-        self
-    }
-}
-
-/// Types that can be converted into a [`SystemConfig`].
-///
-/// This has been implemented for boxed [`System<In=(), Out=()>`](crate::system::System)
-/// trait objects and all functions that turn into such.
-pub trait IntoSystemConfig<Marker, Config = SystemConfig>: Sized
-=======
 impl<Marker, F> IntoSystemConfigs<Marker> for F
->>>>>>> 86aaad74
 where
     F: IntoSystem<(), (), Marker>,
 {
@@ -686,6 +450,22 @@
     fn after<M>(self, set: impl IntoSystemSet<M>) -> SystemSetConfig {
         self.into_config().after(set)
     }
+    /// Automatically assign any system that reads `T` to this set.
+    fn on_read<T: Component>(self) -> SystemSetConfig {
+        self.into_config().on_read::<T>()
+    }
+    // Automatically assign any system that can write `T` to this set.
+    fn on_write<T: Component>(self) -> SystemSetConfig {
+        self.into_config().on_write::<T>()
+    }
+    /// Automatically assign any system that reads `T` to this set.
+    fn on_read_resource<T: Resource>(self) -> SystemSetConfig {
+        self.into_config().on_read_resource::<T>()
+    }
+    // Automatically assign any system that can write `T` to this set.
+    fn on_write_resource<T: Resource>(self) -> SystemSetConfig {
+        self.into_config().on_write_resource::<T>()
+    }
     /// Run the systems in this set only if the [`Condition`] is `true`.
     ///
     /// The `Condition` will be evaluated at most once (per schedule run),
@@ -774,6 +554,26 @@
             DependencyKind::After,
             Box::new(set.into_system_set()),
         ));
+        self
+    }
+
+    fn on_read<T: Component>(mut self) -> SystemSetConfig {
+        self.on_read.push(ComponentDescriptor::new::<T>());
+        self
+    }
+
+    fn on_write<T: Component>(mut self) -> SystemSetConfig {
+        self.on_write.push(ComponentDescriptor::new::<T>());
+        self
+    }
+
+    fn on_read_resource<T: Resource>(mut self) -> SystemSetConfig {
+        self.on_read.push(ComponentDescriptor::new_resource::<T>());
+        self
+    }
+
+    fn on_write_resource<T: Resource>(mut self) -> SystemSetConfig {
+        self.on_write.push(ComponentDescriptor::new_resource::<T>());
         self
     }
 
