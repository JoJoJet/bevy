--- conflicted
+++ resolved
@@ -93,6 +93,10 @@
 impl<T> NodeConfigs<T> {
     /// Adds a new boxed system set to the systems.
     pub fn in_set_dyn(&mut self, set: BoxedSystemSet) {
+        assert!(
+            set.reads_component().is_none() && set.writes_component().is_none(),
+            "adding arbitrary systems to a world access set is not allowed"
+        );
         match self {
             Self::NodeConfig(config) => {
                 config.graph_info.sets.push(set);
@@ -426,140 +430,6 @@
     }
 }
 
-<<<<<<< HEAD
-/// Types that can be converted into a [`SystemSetConfig`].
-///
-/// This has been implemented for all types that implement [`SystemSet`] and boxed trait objects.
-pub trait IntoSystemSetConfig: Sized {
-    /// Convert into a [`SystemSetConfig`].
-    #[doc(hidden)]
-    fn into_config(self) -> SystemSetConfig;
-    /// Add to the provided `set`.
-    #[track_caller]
-    fn in_set(self, set: impl SystemSet) -> SystemSetConfig {
-        self.into_config().in_set(set)
-    }
-    /// Run before all systems in `set`.
-    fn before<M>(self, set: impl IntoSystemSet<M>) -> SystemSetConfig {
-        self.into_config().before(set)
-    }
-    /// Run after all systems in `set`.
-    fn after<M>(self, set: impl IntoSystemSet<M>) -> SystemSetConfig {
-        self.into_config().after(set)
-    }
-    /// Run the systems in this set only if the [`Condition`] is `true`.
-    ///
-    /// The `Condition` will be evaluated at most once (per schedule run),
-    /// the first time a system in this set prepares to run.
-    fn run_if<M>(self, condition: impl Condition<M>) -> SystemSetConfig {
-        self.into_config().run_if(condition)
-    }
-    /// Suppress warnings and errors that would result from systems in this set having ambiguities
-    /// (conflicting access but indeterminate order) with systems in `set`.
-    fn ambiguous_with<M>(self, set: impl IntoSystemSet<M>) -> SystemSetConfig {
-        self.into_config().ambiguous_with(set)
-    }
-    /// Suppress warnings and errors that would result from systems in this set having ambiguities
-    /// (conflicting access but indeterminate order) with any other system.
-    fn ambiguous_with_all(self) -> SystemSetConfig {
-        self.into_config().ambiguous_with_all()
-    }
-
-    /// This used to configure the set in the `CoreSchedule::Startup` schedule.
-    /// This was a shorthand for `self.in_schedule(CoreSchedule::Startup)`.
-    ///
-    /// # Panics
-    ///
-    /// Always panics. Please migrate to the new `App::configure_set` with the `Startup` schedule:
-    /// Ex: `app.configure_set(MySet.on_startup())` -> `app.configure_set(Startup, MySet)`
-    #[deprecated(
-        since = "0.11.0",
-        note = "`app.configure_set(MySet.on_startup())` has been deprecated in favor of `app.configure_set(Startup, MySet)`. Please migrate to that API."
-    )]
-    fn on_startup(self) -> SystemSetConfigs {
-        panic!("`app.configure_set(MySet.on_startup())` has been deprecated in favor of `app.configure_set(Startup, MySet)`. Please migrate to that API.");
-    }
-
-    /// This used to configure the set in the provided `schedule`.
-    ///
-    /// # Panics
-    ///
-    /// Always panics. Please migrate to the new `App::configure_set`:
-    /// Ex: `app.configure_set(MySet.in_schedule(SomeSchedule))` -> `app.configure_set(SomeSchedule, MySet)`
-    #[deprecated(
-        since = "0.11.0",
-        note = "`app.configure_set(MySet.in_schedule(SomeSchedule))` has been deprecated in favor of `app.configure_set(SomeSchedule, MySet)`. Please migrate to that API."
-    )]
-    fn in_schedule(self, _schedule: impl ScheduleLabel) -> SystemSetConfigs {
-        panic!("`app.configure_set(MySet.in_schedule(SomeSchedule))` has been deprecated in favor of `app.configure_set(SomeSchedule, MySet)`. Please migrate to that API.");
-    }
-}
-
-impl<S: SystemSet> IntoSystemSetConfig for S {
-    fn into_config(self) -> SystemSetConfig {
-        SystemSetConfig::new(Box::new(self))
-    }
-}
-
-impl IntoSystemSetConfig for BoxedSystemSet {
-    fn into_config(self) -> SystemSetConfig {
-        SystemSetConfig::new(self)
-    }
-}
-
-impl IntoSystemSetConfig for SystemSetConfig {
-    fn into_config(self) -> Self {
-        self
-    }
-
-    #[track_caller]
-    fn in_set(mut self, set: impl SystemSet) -> Self {
-        assert!(
-            set.system_type().is_none(),
-            "adding arbitrary systems to a system type set is not allowed"
-        );
-        assert!(
-            set.reads_component().is_none() && set.writes_component().is_none(),
-            "adding arbitrary systems to a world access set is not allowed"
-        );
-        self.graph_info.sets.push(Box::new(set));
-        self
-    }
-
-    fn before<M>(mut self, set: impl IntoSystemSet<M>) -> Self {
-        self.graph_info.dependencies.push(Dependency::new(
-            DependencyKind::Before,
-            Box::new(set.into_system_set()),
-        ));
-        self
-    }
-
-    fn after<M>(mut self, set: impl IntoSystemSet<M>) -> Self {
-        self.graph_info.dependencies.push(Dependency::new(
-            DependencyKind::After,
-            Box::new(set.into_system_set()),
-        ));
-        self
-    }
-
-    fn run_if<M>(mut self, condition: impl Condition<M>) -> Self {
-        self.conditions.push(new_condition(condition));
-        self
-    }
-
-    fn ambiguous_with<M>(mut self, set: impl IntoSystemSet<M>) -> Self {
-        ambiguous_with(&mut self.graph_info, Box::new(set.into_system_set()));
-        self
-    }
-
-    fn ambiguous_with_all(mut self) -> Self {
-        self.graph_info.ambiguous_with = Ambiguity::IgnoreAll;
-        self
-    }
-}
-
-=======
->>>>>>> 26359f9b
 /// A collection of [`SystemSetConfig`].
 pub type SystemSetConfigs = NodeConfigs<BoxedSystemSet>;
 
@@ -627,17 +497,7 @@
             set.system_type().is_none(),
             "adding arbitrary systems to a system type set is not allowed"
         );
-<<<<<<< HEAD
-        assert!(
-            set.reads_component().is_none() && set.writes_component().is_none(),
-            "adding arbitrary systems to a world access set is not allowed"
-        );
-        for config in &mut self.sets {
-            config.graph_info.sets.push(set.dyn_clone());
-        }
-=======
         self.in_set_dyn(set.dyn_clone());
->>>>>>> 26359f9b
 
         self
     }
