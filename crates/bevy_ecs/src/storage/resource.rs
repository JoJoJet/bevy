use crate::archetype::ArchetypeComponentId;
use crate::change_detection::Ticks;
use crate::component::{ComponentId, ComponentTicks, Components, TickCells};
<<<<<<< HEAD
use crate::storage::{Column, SparseSet};
use bevy_ptr::{OwningPtr, Ptr, PtrMut, UnsafeCellDeref};
=======
use crate::storage::{Column, SparseSet, TableRow};
use bevy_ptr::{OwningPtr, Ptr, UnsafeCellDeref};
>>>>>>> 3dd8b42f

/// The type-erased backing storage and metadata for a single resource within a [`World`].
///
/// [`World`]: crate::world::World
pub struct ResourceData {
    column: Column,
    id: ArchetypeComponentId,
}

impl ResourceData {
    /// The only row in the underlying column.
    const ROW: TableRow = TableRow::new(0);

    /// Returns true if the resource is populated.
    #[inline]
    pub fn is_present(&self) -> bool {
        !self.column.is_empty()
    }

    /// Gets the [`ArchetypeComponentId`] for the resource.
    #[inline]
    pub fn id(&self) -> ArchetypeComponentId {
        self.id
    }

    /// Gets a read-only pointer to the underlying resource, if available.
    #[inline]
    pub fn get_data(&self) -> Option<Ptr<'_>> {
        self.column.get_data(Self::ROW)
    }

    /// Gets a read-only reference to the change ticks of the underlying resource, if available.
    #[inline]
    pub fn get_ticks(&self) -> Option<ComponentTicks> {
        self.column.get_ticks(Self::ROW)
    }

    #[inline]
    pub(crate) fn get_with_ticks(&self) -> Option<(Ptr<'_>, TickCells<'_>)> {
        self.column.get(Self::ROW)
    }

    pub(crate) fn get_mut_with_ticks(
        &mut self,
        last_change_tick: u32,
        change_tick: u32,
    ) -> Option<(PtrMut, Ticks)> {
        let (ptr, ticks) = self.column.get(0)?;
        // SAFETY: We have exclusive access to the storage column.
        let ptr = unsafe { ptr.assert_unique() };
        // SAFETY: We have exclusive access to the storage column and ticks.
        let ticks = unsafe { Ticks::from_tick_cells(ticks, last_change_tick, change_tick) };
        Some((ptr, ticks))
    }

    /// Inserts a value into the resource. If a value is already present
    /// it will be replaced.
    ///
    /// # Safety
    /// `value` must be valid for the underlying type for the resource.
    ///
    /// The underlying type must be [`Send`] or be inserted from the main thread.
    /// This can be validated with [`World::validate_non_send_access_untyped`].
    ///
    /// [`World::validate_non_send_access_untyped`]: crate::world::World::validate_non_send_access_untyped
    #[inline]
    pub(crate) unsafe fn insert(&mut self, value: OwningPtr<'_>, change_tick: u32) {
        if self.is_present() {
            self.column.replace(Self::ROW, value, change_tick);
        } else {
            self.column.push(value, ComponentTicks::new(change_tick));
        }
    }

    /// Inserts a value into the resource with a pre-existing change tick. If a
    /// value is already present it will be replaced.
    ///
    /// # Safety
    /// `value` must be valid for the underlying type for the resource.
    ///
    /// The underlying type must be [`Send`] or be inserted from the main thread.
    /// This can be validated with [`World::validate_non_send_access_untyped`].
    ///
    /// [`World::validate_non_send_access_untyped`]: crate::world::World::validate_non_send_access_untyped
    #[inline]
    pub(crate) unsafe fn insert_with_ticks(
        &mut self,
        value: OwningPtr<'_>,
        change_ticks: ComponentTicks,
    ) {
        if self.is_present() {
            self.column.replace_untracked(Self::ROW, value);
            *self.column.get_added_ticks_unchecked(Self::ROW).deref_mut() = change_ticks.added;
            *self
                .column
                .get_changed_ticks_unchecked(Self::ROW)
                .deref_mut() = change_ticks.changed;
        } else {
            self.column.push(value, change_ticks);
        }
    }

    /// Removes a value from the resource, if present.
    ///
    /// # Safety
    /// The underlying type must be [`Send`] or be removed from the main thread.
    /// This can be validated with [`World::validate_non_send_access_untyped`].
    ///
    /// The removed value must be used or dropped.
    ///
    /// [`World::validate_non_send_access_untyped`]: crate::world::World::validate_non_send_access_untyped
    #[inline]
    #[must_use = "The returned pointer to the removed component should be used or dropped"]
    pub(crate) unsafe fn remove(&mut self) -> Option<(OwningPtr<'_>, ComponentTicks)> {
        self.column.swap_remove_and_forget(Self::ROW)
    }

    /// Removes a value from the resource, if present, and drops it.
    ///
    /// # Safety
    /// The underlying type must be [`Send`] or be removed from the main thread.
    /// This can be validated with [`World::validate_non_send_access_untyped`].
    ///
    /// [`World::validate_non_send_access_untyped`]: crate::world::World::validate_non_send_access_untyped
    #[inline]
    pub(crate) unsafe fn remove_and_drop(&mut self) {
        self.column.clear();
    }
}

/// The backing store for all [`Resource`]s stored in the [`World`].
///
/// [`Resource`]: crate::system::Resource
/// [`World`]: crate::world::World
#[derive(Default)]
pub struct Resources {
    resources: SparseSet<ComponentId, ResourceData>,
}

impl Resources {
    /// The total number of resources stored in the [`World`]
    ///
    /// [`World`]: crate::world::World
    #[inline]
    pub fn len(&self) -> usize {
        self.resources.len()
    }

    /// Iterate over all resources that have been initialized, i.e. given a [`ComponentId`]
    pub fn iter(&self) -> impl Iterator<Item = (ComponentId, &ResourceData)> {
        self.resources.iter().map(|(id, data)| (*id, data))
    }

    /// Returns true if there are no resources stored in the [`World`],
    /// false otherwise.
    ///
    /// [`World`]: crate::world::World
    #[inline]
    pub fn is_empty(&self) -> bool {
        self.resources.is_empty()
    }

    /// Gets read-only access to a resource, if it exists.
    #[inline]
    pub fn get(&self, component_id: ComponentId) -> Option<&ResourceData> {
        self.resources.get(component_id)
    }

    /// Gets mutable access to a resource, if it exists.
    #[inline]
    pub(crate) fn get_mut(&mut self, component_id: ComponentId) -> Option<&mut ResourceData> {
        self.resources.get_mut(component_id)
    }

    /// Fetches or initializes a new resource and returns back it's underlying column.
    ///
    /// # Panics
    /// Will panic if `component_id` is not valid for the provided `components`
    pub(crate) fn initialize_with(
        &mut self,
        component_id: ComponentId,
        components: &Components,
        f: impl FnOnce() -> ArchetypeComponentId,
    ) -> &mut ResourceData {
        self.resources.get_or_insert_with(component_id, || {
            let component_info = components.get_info(component_id).unwrap();
            ResourceData {
                column: Column::with_capacity(component_info, 1),
                id: f(),
            }
        })
    }

    pub(crate) fn check_change_ticks(&mut self, change_tick: u32) {
        for info in self.resources.values_mut() {
            info.column.check_change_ticks(change_tick);
        }
    }
}<|MERGE_RESOLUTION|>--- conflicted
+++ resolved
@@ -1,13 +1,8 @@
 use crate::archetype::ArchetypeComponentId;
 use crate::change_detection::Ticks;
 use crate::component::{ComponentId, ComponentTicks, Components, TickCells};
-<<<<<<< HEAD
-use crate::storage::{Column, SparseSet};
+use crate::storage::{Column, SparseSet, TableRow};
 use bevy_ptr::{OwningPtr, Ptr, PtrMut, UnsafeCellDeref};
-=======
-use crate::storage::{Column, SparseSet, TableRow};
-use bevy_ptr::{OwningPtr, Ptr, UnsafeCellDeref};
->>>>>>> 3dd8b42f
 
 /// The type-erased backing storage and metadata for a single resource within a [`World`].
 ///
@@ -55,7 +50,7 @@
         last_change_tick: u32,
         change_tick: u32,
     ) -> Option<(PtrMut, Ticks)> {
-        let (ptr, ticks) = self.column.get(0)?;
+        let (ptr, ticks) = self.column.get(Self::ROW)?;
         // SAFETY: We have exclusive access to the storage column.
         let ptr = unsafe { ptr.assert_unique() };
         // SAFETY: We have exclusive access to the storage column and ticks.
