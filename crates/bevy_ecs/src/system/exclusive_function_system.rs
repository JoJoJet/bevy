--- conflicted
+++ resolved
@@ -5,13 +5,7 @@
     },
     world::World,
 };
-<<<<<<< HEAD
-use bevy_ecs_macros::all_tuples;
-=======
-
 use bevy_utils::all_tuples;
-use std::{any::TypeId, borrow::Cow, marker::PhantomData};
->>>>>>> 6a639403
 
 #[allow(unused_imports)] // Used in docs.
 use crate::system::System;
