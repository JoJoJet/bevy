use crate::{
    archetype::{ArchetypeComponentId, ArchetypeGeneration, ArchetypeId},
    change_detection::MAX_CHANGE_AGE,
    component::ComponentId,
    prelude::FromWorld,
    query::{Access, FilteredAccessSet},
    system::{Local, ReadOnlySystemParam, System, SystemParam, SystemParamItem, SystemPrototype},
    world::{World, WorldId},
};
<<<<<<< HEAD
use bevy_ecs_macros::all_tuples;
use std::borrow::Cow;
=======

use bevy_utils::all_tuples;
use std::{any::TypeId, borrow::Cow, marker::PhantomData};

use super::ReadOnlySystem;
>>>>>>> 6a639403

/// The metadata of a [`System`].
#[derive(Clone)]
pub struct SystemMeta {
    pub(crate) name: Cow<'static, str>,
    pub(crate) component_access_set: FilteredAccessSet<ComponentId>,
    pub(crate) archetype_component_access: Access<ArchetypeComponentId>,
    // NOTE: this must be kept private. making a SystemMeta non-send is irreversible to prevent
    // SystemParams from overriding each other
    pub(crate) is_send: bool,
    pub(crate) last_change_tick: u32,
}

impl SystemMeta {
    pub(crate) fn new<T>() -> Self {
        Self {
            name: std::any::type_name::<T>().into(),
            archetype_component_access: Access::default(),
            component_access_set: FilteredAccessSet::default(),
            is_send: true,
            last_change_tick: 0,
        }
    }

    /// Returns the system's name
    #[inline]
    pub fn name(&self) -> &str {
        &self.name
    }

    /// Returns true if the system is [`Send`].
    #[inline]
    pub fn is_send(&self) -> bool {
        self.is_send
    }

    /// Sets the system to be not [`Send`].
    ///
    /// This is irreversible.
    #[inline]
    pub fn set_non_send(&mut self) {
        self.is_send = false;
    }
}

// TODO: Actually use this in PrototypeSystem. We should probably only do this once Systems are constructed using a World reference
// (to avoid the need for unwrapping to retrieve SystemMeta)
/// Holds on to persistent state required to drive [`SystemParam`] for a [`System`].
///
/// This is a very powerful and convenient tool for working with exclusive world access,
/// allowing you to fetch data from the [`World`] as if you were running a [`System`].
///
/// Borrow-checking is handled for you, allowing you to mutably access multiple compatible system parameters at once,
/// and arbitrary system parameters (like [`EventWriter`](crate::event::EventWriter)) can be conveniently fetched.
///
/// For an alternative approach to split mutable access to the world, see [`World::resource_scope`].
///
/// # Warning
///
/// [`SystemState`] values created can be cached to improve performance,
/// and *must* be cached and reused in order for system parameters that rely on local state to work correctly.
/// These include:
/// - [`Added`](crate::query::Added) and [`Changed`](crate::query::Changed) query filters
/// - [`Local`](crate::system::Local) variables that hold state
/// - [`EventReader`](crate::event::EventReader) system parameters, which rely on a [`Local`](crate::system::Local) to track which events have been seen
///
/// # Example
///
/// Basic usage:
/// ```rust
/// use bevy_ecs::prelude::*;
/// use bevy_ecs::{system::SystemState};
/// use bevy_ecs::event::Events;
///
/// struct MyEvent;
/// #[derive(Resource)]
/// struct MyResource(u32);
///
/// #[derive(Component)]
/// struct MyComponent;
///
/// // Work directly on the `World`
/// let mut world = World::new();
/// world.init_resource::<Events<MyEvent>>();
///
/// // Construct a `SystemState` struct, passing in a tuple of `SystemParam`
/// // as if you were writing an ordinary system.
/// let mut system_state: SystemState<(
///     EventWriter<MyEvent>,
///     Option<ResMut<MyResource>>,
///     Query<&MyComponent>,
///     )> = SystemState::new(&mut world);
///
/// // Use system_state.get_mut(&mut world) and unpack your system parameters into variables!
/// // system_state.get(&world) provides read-only versions of your system parameters instead.
/// let (event_writer, maybe_resource, query) = system_state.get_mut(&mut world);
///
/// // If you are using [`Commands`], you can choose when you want to apply them to the world.
/// // You need to manually call `.apply(world)` on the [`SystemState`] to apply them.
/// ```
/// Caching:
/// ```rust
/// use bevy_ecs::prelude::*;
/// use bevy_ecs::{system::SystemState};
/// use bevy_ecs::event::Events;
///
/// struct MyEvent;
/// #[derive(Resource)]
/// struct CachedSystemState {
///    event_state: SystemState<EventReader<'static, 'static, MyEvent>>
/// }
///
/// // Create and store a system state once
/// let mut world = World::new();
/// world.init_resource::<Events<MyEvent>>();
/// let initial_state: SystemState<EventReader<MyEvent>>  = SystemState::new(&mut world);
///
/// // The system state is cached in a resource
/// world.insert_resource(CachedSystemState{event_state: initial_state});
///
/// // Later, fetch the cached system state, saving on overhead
/// world.resource_scope(|world, mut cached_state: Mut<CachedSystemState>| {
///     let mut event_reader = cached_state.event_state.get_mut(world);
///
///     for events in event_reader.iter() {
///         println!("Hello World!");
///     };
/// });
/// ```
pub struct SystemState<Param: SystemParam + 'static> {
    meta: SystemMeta,
    param_state: Param::State,
    world_id: WorldId,
    archetype_generation: ArchetypeGeneration,
}

impl<Param: SystemParam> SystemState<Param> {
    pub fn new(world: &mut World) -> Self {
        let mut meta = SystemMeta::new::<Param>();
        meta.last_change_tick = world.change_tick().wrapping_sub(MAX_CHANGE_AGE);
        let param_state = Param::init_state(world, &mut meta);
        Self {
            meta,
            param_state,
            world_id: world.id(),
            archetype_generation: ArchetypeGeneration::initial(),
        }
    }

    #[inline]
    pub fn meta(&self) -> &SystemMeta {
        &self.meta
    }

    /// Retrieve the [`SystemParam`] values. This can only be called when all parameters are read-only.
    #[inline]
    pub fn get<'w, 's>(&'s mut self, world: &'w World) -> SystemParamItem<'w, 's, Param>
    where
        Param: ReadOnlySystemParam,
    {
        self.validate_world(world);
        self.update_archetypes(world);
        // SAFETY: Param is read-only and doesn't allow mutable access to World. It also matches the World this SystemState was created with.
        unsafe { self.get_unchecked_manual(world) }
    }

    /// Retrieve the mutable [`SystemParam`] values.
    #[inline]
    pub fn get_mut<'w, 's>(&'s mut self, world: &'w mut World) -> SystemParamItem<'w, 's, Param> {
        self.validate_world(world);
        self.update_archetypes(world);
        // SAFETY: World is uniquely borrowed and matches the World this SystemState was created with.
        unsafe { self.get_unchecked_manual(world) }
    }

    /// Applies all state queued up for [`SystemParam`] values. For example, this will apply commands queued up
    /// by a [`Commands`](`super::Commands`) parameter to the given [`World`].
    /// This function should be called manually after the values returned by [`SystemState::get`] and [`SystemState::get_mut`]
    /// are finished being used.
    pub fn apply(&mut self, world: &mut World) {
        Param::apply(&mut self.param_state, &self.meta, world);
    }

    #[inline]
    pub fn matches_world(&self, world: &World) -> bool {
        self.world_id == world.id()
    }

    /// Asserts that the [`SystemState`] matches the provided [`World`].
    #[inline]
    fn validate_world(&self, world: &World) {
        assert!(self.matches_world(world), "Encountered a mismatched World. A SystemState cannot be used with Worlds other than the one it was created with.");
    }

    /// Updates the state's internal view of the `world`'s archetypes. If this is not called before fetching the parameters,
    /// the results may not accurately reflect what is in the `world`.
    ///
    /// This is only required if [`SystemState::get_manual`] or [`SystemState::get_manual_mut`] is being called, and it only needs to
    /// be called if the `world` has been structurally mutated (i.e. added/removed a component or resource). Users using
    /// [`SystemState::get`] or [`SystemState::get_mut`] do not need to call this as it will be automatically called for them.
    #[inline]
    pub fn update_archetypes(&mut self, world: &World) {
        let archetypes = world.archetypes();
        let new_generation = archetypes.generation();
        let old_generation = std::mem::replace(&mut self.archetype_generation, new_generation);
        let archetype_index_range = old_generation.value()..new_generation.value();

        for archetype_index in archetype_index_range {
            Param::new_archetype(
                &mut self.param_state,
                &archetypes[ArchetypeId::new(archetype_index)],
                &mut self.meta,
            );
        }
    }

    /// Retrieve the [`SystemParam`] values. This can only be called when all parameters are read-only.
    /// This will not update the state's view of the world's archetypes automatically nor increment the
    /// world's change tick.
    ///
    /// For this to return accurate results, ensure [`SystemState::update_archetypes`] is called before this
    /// function.
    ///
    /// Users should strongly prefer to use [`SystemState::get`] over this function.
    #[inline]
    pub fn get_manual<'w, 's>(&'s mut self, world: &'w World) -> SystemParamItem<'w, 's, Param>
    where
        Param: ReadOnlySystemParam,
    {
        self.validate_world(world);
        let change_tick = world.read_change_tick();
        // SAFETY: Param is read-only and doesn't allow mutable access to World. It also matches the World this SystemState was created with.
        unsafe { self.fetch(world, change_tick) }
    }

    /// Retrieve the mutable [`SystemParam`] values.  This will not update the state's view of the world's archetypes
    /// automatically nor increment the world's change tick.
    ///
    /// For this to return accurate results, ensure [`SystemState::update_archetypes`] is called before this
    /// function.
    ///
    /// Users should strongly prefer to use [`SystemState::get_mut`] over this function.
    #[inline]
    pub fn get_manual_mut<'w, 's>(
        &'s mut self,
        world: &'w mut World,
    ) -> SystemParamItem<'w, 's, Param> {
        self.validate_world(world);
        let change_tick = world.change_tick();
        // SAFETY: World is uniquely borrowed and matches the World this SystemState was created with.
        unsafe { self.fetch(world, change_tick) }
    }

    /// Retrieve the [`SystemParam`] values. This will not update archetypes automatically.
    ///
    /// # Safety
    /// This call might access any of the input parameters in a way that violates Rust's mutability rules. Make sure the data
    /// access is safe in the context of global [`World`] access. The passed-in [`World`] _must_ be the [`World`] the [`SystemState`] was
    /// created with.
    #[inline]
    pub unsafe fn get_unchecked_manual<'w, 's>(
        &'s mut self,
        world: &'w World,
    ) -> SystemParamItem<'w, 's, Param> {
        let change_tick = world.increment_change_tick();
        self.fetch(world, change_tick)
    }

    /// # Safety
    /// This call might access any of the input parameters in a way that violates Rust's mutability rules. Make sure the data
    /// access is safe in the context of global [`World`] access. The passed-in [`World`] _must_ be the [`World`] the [`SystemState`] was
    /// created with.
    #[inline]
    unsafe fn fetch<'w, 's>(
        &'s mut self,
        world: &'w World,
        change_tick: u32,
    ) -> SystemParamItem<'w, 's, Param> {
        let param = Param::get_param(&mut self.param_state, &self.meta, world, change_tick);
        self.meta.last_change_tick = change_tick;
        param
    }
}

impl<Param: SystemParam> FromWorld for SystemState<Param> {
    fn from_world(world: &mut World) -> Self {
        Self::new(world)
    }
}

/// Conversion trait to turn something into a [`System`].
///
/// Use this to get a system from a function. Also note that every system implements this trait as
/// well.
///
/// # Examples
///
/// ```
/// use bevy_ecs::prelude::*;
///
/// fn my_system_function(a_usize_local: Local<usize>) {}
///
/// let system = IntoSystem::into_system(my_system_function);
/// ```
// This trait has to be generic because we have potentially overlapping impls, in particular
// because Rust thinks a type could impl multiple different `FnMut` combinations
// even though none can currently
pub trait IntoSystem<In, Out, Params>: Sized {
    type System: System<In = In, Out = Out>;
    /// Turns this value into its corresponding [`System`].
    fn into_system(this: Self) -> Self::System;
}

pub struct AlreadyWasSystem;

// Systems implicitly implement IntoSystem
impl<In, Out, Sys: System<In = In, Out = Out>> IntoSystem<In, Out, AlreadyWasSystem> for Sys {
    type System = Sys;
    fn into_system(this: Self) -> Sys {
        this
    }
}

/// Wrapper type to mark a [`SystemParam`] as an input.
///
/// [`System`]s may take an optional input which they require to be passed to them when they
/// are being [`run`](System::run). For function systems, the input may be marked
/// with this `In` type, but only the first param of a function may be tagged as an input. This also
/// means a system can only have one or zero input parameters.
///
/// # Examples
///
/// Here is a simple example of a system that takes a [`usize`] returning the square of it.
///
/// ```
/// use bevy_ecs::prelude::*;
///
/// fn main() {
///     let mut square_system = IntoSystem::into_system(square);
///
///     let mut world = World::default();
///     square_system.initialize(&mut world);
///     assert_eq!(square_system.run(12, &mut world), 144);
/// }
///
/// fn square(In(input): In<usize>) -> usize {
///     input * input
/// }
/// ```
pub struct In<In>(pub In);
#[doc(hidden)]
pub struct InputMarker;

pub struct IsFunctionSystem;

impl<Marker, F> SystemPrototype<(IsFunctionSystem, Marker)> for F
where
    F: SystemParamFunction<Marker>,
{
    const IS_EXCLUSIVE: bool = false;

    type In = F::In;
    type Out = F::Out;

    type Param = (Local<'static, ArchetypeGeneration>, F::Param);

    unsafe fn run_parallel(
        &mut self,
        input: Self::In,
        world: &World,
        (_, param_state): &mut <Self::Param as SystemParam>::State,
        system_meta: &mut SystemMeta,
    ) -> Self::Out {
        let change_tick = world.increment_change_tick();

        // Safety:
        // We update the archetype component access correctly based on `Param`'s requirements
        // in `update_archetype_component_access`.
        // Our caller upholds the requirements.
        let params = unsafe { F::Param::get_param(param_state, system_meta, world, change_tick) };
        let out = self.run(input, params);
        system_meta.last_change_tick = change_tick;
        out
    }

    fn run_exclusive(
        &mut self,
        input: Self::In,
        world: &mut World,
        state: &mut <Self::Param as SystemParam>::State,
        system_meta: &mut SystemMeta,
    ) -> Self::Out {
        self.update_archetype_component_access(state, system_meta, world);
        // SAFETY: We have exclusive access to the entire world,
        // which guarantees no data access conflicts.
        unsafe { self.run_parallel(input, world, state, system_meta) }
    }

    fn update_archetype_component_access(
        &mut self,
        (archetype_generation, param_state): &mut <Self::Param as SystemParam>::State,
        system_meta: &mut SystemMeta,
        world: &World,
    ) {
        let archetypes = world.archetypes();
        let new_generation = archetypes.generation();
        let old_generation = std::mem::replace(archetype_generation.get(), new_generation);
        let archetype_index_range = old_generation.value()..new_generation.value();

        for archetype_index in archetype_index_range {
            F::Param::new_archetype(
                param_state,
                &archetypes[ArchetypeId::new(archetype_index)],
                system_meta,
            );
        }
    }
}

/// A trait implemented for all functions that can be used as [`System`]s.
///
/// This trait can be useful for making your own systems which accept other systems,
/// sometimes called higher order systems.
///
/// This should be used in combination with [`ParamSet`] when calling other systems
/// within your system.
/// Using [`ParamSet`] in this case avoids [`SystemParam`] collisions.
///
/// # Example
///
/// To create something like [`PipeSystem`], but in entirely safe code.
///
/// ```rust
/// use std::num::ParseIntError;
///
/// use bevy_ecs::prelude::*;
/// use bevy_ecs::system::{SystemParam, SystemParamItem};
///
/// /// Pipe creates a new system which calls `a`, then calls `b` with the output of `a`
/// pub fn pipe<A, B, AMarker, BMarker>(
///     mut a: A,
///     mut b: B,
/// ) -> impl FnMut(In<A::In>, ParamSet<(A::Param, B::Param)>) -> B::Out
/// where
///     // We need A and B to be systems, add those bounds
///     A: SystemParamFunction<AMarker>,
///     B: SystemParamFunction<BMarker, In = A::Out>,
/// {
///     // The type of `params` is inferred based on the return of this function above
///     move |In(a_in), mut params| {
///         let shared = a.run(a_in, params.p0());
///         b.run(shared, params.p1())
///     }
/// }
///
/// // Usage example for `pipe`:
/// fn main() {
///     let mut world = World::default();
///     world.insert_resource(Message("42".to_string()));
///
///     // pipe the `parse_message_system`'s output into the `filter_system`s input
///     let mut piped_system = IntoSystem::into_system(pipe(parse_message, filter));
///     piped_system.initialize(&mut world);
///     assert_eq!(piped_system.run((), &mut world), Some(42));
/// }
///
/// #[derive(Resource)]
/// struct Message(String);
///
/// fn parse_message(message: Res<Message>) -> Result<usize, ParseIntError> {
///     message.0.parse::<usize>()
/// }
///
/// fn filter(In(result): In<Result<usize, ParseIntError>>) -> Option<usize> {
///     result.ok().filter(|&n| n < 100)
/// }
/// ```
/// [`PipeSystem`]: crate::system::PipeSystem
/// [`ParamSet`]: crate::system::ParamSet
pub trait SystemParamFunction<Marker>: Send + Sync + 'static {
    /// The input type to this system. See [`System::In`].
    type In;

    /// The return type of this system. See [`System::Out`].
    type Out;

    /// The [`SystemParam`]/s used by this system to access the [`World`].
    type Param: SystemParam;

    /// Executes this system once. See [`System::run`] or [`System::run_unsafe`].
    fn run(&mut self, input: Self::In, param_value: SystemParamItem<Self::Param>) -> Self::Out;
}

macro_rules! impl_system_function {
    ($($param: ident),*) => {
        #[allow(non_snake_case)]
        impl<Out, Func: Send + Sync + 'static, $($param: SystemParam),*> SystemParamFunction<((), Out, $($param,)*)> for Func
        where
        for <'a> &'a mut Func:
                FnMut($($param),*) -> Out +
                FnMut($(SystemParamItem<$param>),*) -> Out, Out: 'static
        {
            type In = ();
            type Out = Out;
            type Param = ($($param,)*);
            #[inline]
            fn run(&mut self, _input: (), param_value: SystemParamItem< ($($param,)*)>) -> Out {
                // Yes, this is strange, but `rustc` fails to compile this impl
                // without using this function. It fails to recognise that `func`
                // is a function, potentially because of the multiple impls of `FnMut`
                #[allow(clippy::too_many_arguments)]
                fn call_inner<Out, $($param,)*>(
                    mut f: impl FnMut($($param,)*)->Out,
                    $($param: $param,)*
                )->Out{
                    f($($param,)*)
                }
                let ($($param,)*) = param_value;
                call_inner(self, $($param),*)
            }
        }

        #[allow(non_snake_case)]
        impl<Input, Out, Func: Send + Sync + 'static, $($param: SystemParam),*> SystemParamFunction<(Input, Out, $($param,)* InputMarker)> for Func
        where
        for <'a> &'a mut Func:
                FnMut(In<Input>, $($param),*) -> Out +
                FnMut(In<Input>, $(SystemParamItem<$param>),*) -> Out, Out: 'static
        {
            type In = Input;
            type Out = Out;
            type Param = ($($param,)*);
            #[inline]
            fn run(&mut self, input: Input, param_value: SystemParamItem< ($($param,)*)>) -> Out {
                #[allow(clippy::too_many_arguments)]
                fn call_inner<Input, Out, $($param,)*>(
                    mut f: impl FnMut(In<Input>, $($param,)*)->Out,
                    input: In<Input>,
                    $($param: $param,)*
                )->Out{
                    f(input, $($param,)*)
                }
                let ($($param,)*) = param_value;
                call_inner(self, In(input), $($param),*)
            }
        }
    };
}

// Note that we rely on the highest impl to be <= the highest order of the tuple impls
// of `SystemParam` created.
all_tuples!(impl_system_function, 0, 16, F);<|MERGE_RESOLUTION|>--- conflicted
+++ resolved
@@ -7,16 +7,8 @@
     system::{Local, ReadOnlySystemParam, System, SystemParam, SystemParamItem, SystemPrototype},
     world::{World, WorldId},
 };
-<<<<<<< HEAD
-use bevy_ecs_macros::all_tuples;
+use bevy_utils::all_tuples;
 use std::borrow::Cow;
-=======
-
-use bevy_utils::all_tuples;
-use std::{any::TypeId, borrow::Cow, marker::PhantomData};
-
-use super::ReadOnlySystem;
->>>>>>> 6a639403
 
 /// The metadata of a [`System`].
 #[derive(Clone)]
