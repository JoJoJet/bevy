--- conflicted
+++ resolved
@@ -14,14 +14,9 @@
     component::{
         Component, ComponentDescriptor, ComponentId, ComponentInfo, Components, TickCells,
     },
-<<<<<<< HEAD
-    entity::{AllocAtWithoutReplacement, Entities, Entity},
-    query::{DebugCheckedUnwrap, QueryState, ReadOnlyWorldQuery, WorldQuery},
-=======
     entity::{AllocAtWithoutReplacement, Entities, Entity, EntityLocation},
     event::{Event, Events},
-    query::{QueryState, ReadOnlyWorldQuery, WorldQuery},
->>>>>>> 3dd8b42f
+    query::{DebugCheckedUnwrap, QueryState, ReadOnlyWorldQuery, WorldQuery},
     storage::{ResourceData, SparseSet, Storages},
     system::Resource,
 };
